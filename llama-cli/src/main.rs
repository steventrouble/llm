--- conflicted
+++ resolved
@@ -2,15 +2,10 @@
 
 use clap::Parser;
 use cli_args::Args;
-<<<<<<< HEAD
-use color_eyre::eyre::Result;
-=======
 use color_eyre::eyre::{Context, Result};
-use llama_rs::{convert::convert_pth_to_ggml, InferenceError};
->>>>>>> 6e8aa794
+use llama::convert::convert_pth_to_ggml;
 use rustyline::error::ReadlineError;
 
-use llama::convert::convert_pth_to_ggml;
 use llm_base::{snapshot, InferenceError, Model};
 
 mod cli_args;
@@ -193,7 +188,7 @@
 }
 
 fn quantize(args: &cli_args::Quantize) -> Result<()> {
-    use llama_rs::quantize::{quantize, QuantizeProgress::*};
+    use llama::quantize::{quantize, QuantizeProgress::*};
     quantize(
         &args.source,
         &args.destination,
