--- conflicted
+++ resolved
@@ -58,9 +58,6 @@
 
     // Must be kept alive for the model
     _context: ggml::Context,
-
-    /// How many tokens have been fed into the model's working memory so far.
-    n_past: usize,
 }
 
 pub struct InferenceParameters {
@@ -114,33 +111,6 @@
             }
         )
     }
-}
-
-/// A slice to llama's internal memory tensors. Storing this can be used to
-/// cache prompts.
-///
-/// NOTE: This struct can be serialized and then deserialized as an owned
-/// `LlamaMemory`.
-#[derive(serde::Serialize)]
-pub struct ModelMemoryRef<'model> {
-    /// How many tokens have been stored in the memory so far.
-    pub npast: usize,
-    /// The contents of the 'key' memory tensor
-    pub memory_k: &'model [u8],
-    /// The contents of the 'value' memory tensor
-    pub memory_v: &'model [u8],
-}
-
-/// An owned vector, containing the copy of llama memory's contents. Useful to
-/// restore a cached prompt.
-#[derive(serde::Serialize, serde::Deserialize)]
-pub struct ModelMemory {
-    /// How many tokens have been stored in the memory so far.
-    pub npast: usize,
-    /// The contents of the 'key' memory tensor
-    pub memory_k: Vec<u8>,
-    /// The contents of the 'value' memory tensor
-    pub memory_v: Vec<u8>,
 }
 
 fn llama_n_parts(size: i32) -> i32 {
@@ -186,7 +156,7 @@
 }
 
 #[derive(Error, Debug)]
-pub enum LlamaError {
+pub enum LoadError {
     #[error("could not open file {path:?}")]
     OpenFileFailed {
         source: std::io::Error,
@@ -215,12 +185,6 @@
     TensorWrongSize { tensor_name: String, path: PathBuf },
     #[error("invalid ftype {ftype} in {path:?}")]
     InvalidFtype { ftype: i32, path: PathBuf },
-    #[error("could not write model memory")]
-    FailedToWriteMemory(Box<dyn std::error::Error>),
-    #[error("could not read model memory")]
-    FailedToReadMemory(Box<dyn std::error::Error>),
-    #[error("could not write memory due to size mismatch (self={self_size}, input={input_size})")]
-    MemorySizeMismatch { self_size: usize, input_size: usize },
 }
 
 impl Model {
@@ -228,24 +192,24 @@
         path: impl AsRef<Path>,
         n_ctx: i32,
         load_progress_callback: impl Fn(LoadProgress),
-    ) -> Result<(Model, Vocabulary), LlamaError> {
+    ) -> Result<(Model, Vocabulary), LoadError> {
         use std::fs::File;
         use std::io::BufReader;
 
         let path = path.as_ref();
 
         let mut reader =
-            BufReader::new(File::open(path).map_err(|e| LlamaError::OpenFileFailed {
+            BufReader::new(File::open(path).map_err(|e| LoadError::OpenFileFailed {
                 source: e,
                 path: path.to_owned(),
             })?);
 
         /// Helper function. Reads an int from the buffer and returns it.
-        fn read_i32(reader: &mut impl BufRead) -> Result<i32, LlamaError> {
+        fn read_i32(reader: &mut impl BufRead) -> Result<i32, LoadError> {
             let mut bytes = [0u8; 4];
             reader
                 .read_exact(&mut bytes)
-                .map_err(|e| LlamaError::ReadExactFailed {
+                .map_err(|e| LoadError::ReadExactFailed {
                     source: e,
                     bytes: bytes.len(),
                 })?;
@@ -253,11 +217,11 @@
         }
 
         /// Helper function. Reads a string from the buffer and returns it.
-        fn read_string(reader: &mut BufReader<File>, len: usize) -> Result<String, LlamaError> {
+        fn read_string(reader: &mut BufReader<File>, len: usize) -> Result<String, LoadError> {
             let mut buf = vec![0; len];
             reader
                 .read_exact(&mut buf)
-                .map_err(|e| LlamaError::ReadExactFailed {
+                .map_err(|e| LoadError::ReadExactFailed {
                     source: e,
                     bytes: buf.len(),
                 })?;
@@ -269,7 +233,7 @@
         {
             let magic = read_i32(&mut reader)?;
             if magic != 0x67676d6c {
-                return Err(LlamaError::InvalidMagic {
+                return Err(LoadError::InvalidMagic {
                     path: path.to_owned(),
                 });
             }
@@ -322,7 +286,7 @@
             1 => ggml::TYPE_F16,
             2 => ggml::TYPE_Q4_0,
             3 => ggml::TYPE_Q4_1,
-            invalid => return Err(LlamaError::HyperparametersF16Invalid { value: invalid }),
+            invalid => return Err(LoadError::HyperparametersF16Invalid { value: invalid }),
         };
 
         let n_embd = hparams.n_embd;
@@ -468,7 +432,6 @@
                 memory_v,
                 tensors,
                 _context: context,
-                n_past: 0,
             }
         };
 
@@ -528,7 +491,7 @@
 
                 let Some(tensor) = model.tensors.get(&tensor_name)
                     else {
-                        return Err(LlamaError::UnknownTensor { tensor_name, path: part_path });
+                        return Err(LoadError::UnknownTensor { tensor_name, path: part_path });
                     };
 
                 // split_type = 0: split by columns
@@ -567,59 +530,31 @@
 
                 if n_dims == 1 {
                     if tensor.nelements() != nelements {
-                        return Err(LlamaError::TensorWrongSize {
+                        return Err(LoadError::TensorWrongSize {
                             tensor_name,
                             path: part_path,
                         });
                     }
-<<<<<<< HEAD
-                } else {
-                    if tensor.nelements() / n_parts != nelements {
-                        return Err(LlamaError::TensorWrongSize {
-                            tensor_name,
-                            path: part_path,
-                        });
-                    }
-=======
                 } else if tensor.nelements() / n_parts != nelements {
                     return Err(LoadError::TensorWrongSize {
                         tensor_name,
                         path: part_path,
                     });
->>>>>>> 0f250fa0
                 }
 
                 if n_dims == 1 {
                     if tensor.get_ne()[0] != ne[0] || tensor.get_ne()[1] != ne[1] {
-                        return Err(LlamaError::TensorWrongSize {
+                        return Err(LoadError::TensorWrongSize {
                             tensor_name,
                             path: part_path,
                         });
                     }
-<<<<<<< HEAD
-                } else {
-                    if split_type == 0 {
-                        if tensor.get_ne()[0] / n_parts != ne[0] || tensor.get_ne()[1] != ne[1] {
-                            return Err(LlamaError::TensorWrongSize {
-                                tensor_name,
-                                path: part_path,
-                            });
-                        }
-                    } else {
-                        if tensor.get_ne()[0] != ne[0] || tensor.get_ne()[1] / n_parts != ne[1] {
-                            return Err(LlamaError::TensorWrongSize {
-                                tensor_name,
-                                path: part_path,
-                            });
-                        }
-=======
                 } else if split_type == 0 {
                     if tensor.get_ne()[0] / n_parts != ne[0] || tensor.get_ne()[1] != ne[1] {
                         return Err(LoadError::TensorWrongSize {
                             tensor_name,
                             path: part_path,
                         });
->>>>>>> 0f250fa0
                     }
                 } else if tensor.get_ne()[0] != ne[0] || tensor.get_ne()[1] / n_parts != ne[1] {
                     return Err(LoadError::TensorWrongSize {
@@ -640,7 +575,7 @@
                         ggml::type_size(ggml::TYPE_Q4_1)
                     }
                     _ => {
-                        return Err(LlamaError::InvalidFtype {
+                        return Err(LoadError::InvalidFtype {
                             ftype,
                             path: part_path,
                         })
@@ -651,7 +586,7 @@
                     if (nelements as usize * bpe) / ggml::blck_size(tensor.get_type()) as usize
                         != tensor.nbytes()
                     {
-                        return Err(LlamaError::TensorWrongSize {
+                        return Err(LoadError::TensorWrongSize {
                             tensor_name,
                             path: part_path,
                         });
@@ -674,7 +609,7 @@
                     if (nelements as usize * bpe) / ggml::blck_size(tensor.get_type()) as usize
                         != tensor.nbytes() / n_parts as usize
                     {
-                        return Err(LlamaError::TensorWrongSize {
+                        return Err(LoadError::TensorWrongSize {
                             tensor_name,
                             path: part_path,
                         });
@@ -744,23 +679,18 @@
     }
 
     pub fn inference_with_prompt(
-        &mut self,
+        &self,
         vocab: &Vocabulary,
         params: &InferenceParameters,
         prompt: &str,
         rng: &mut impl rand::Rng,
-        stop_after_prompt: bool,
         callback: impl Fn(OutputToken),
     ) {
-        let beginning_of_sentence = self.n_past == 0;
-        let embd_inp = self.tokenize(vocab, prompt, beginning_of_sentence);
-        let mut logits = vec![0.0; self.hparams.n_vocab as usize];
-
-        // Mem per token is initialized at zero. Will be read the first time
-        // llama_eval is called.
+        let embd_inp = self.tokenize(vocab, prompt, true);
+        let mut logits = Vec::new();
+
+        // determine the required inference memory per token:
         let mut mem_per_token = 0;
-<<<<<<< HEAD
-=======
         self.evaluate(
             params.n_threads,
             0,
@@ -768,9 +698,9 @@
             &mut logits,
             &mut mem_per_token,
         );
->>>>>>> 0f250fa0
-
-        let mut last_n_tokens = vec![0 as TokenId; params.repeat_last_n];
+
+        let last_n_size = params.repeat_last_n;
+        let mut last_n_tokens = vec![0 as TokenId; last_n_size];
 
         let mut remaining_tokens = usize::min(
             params.n_predict,
@@ -778,31 +708,25 @@
         );
         let mut input_consumed = 0;
 
+        let mut n_past = 0;
         let mut embd = Vec::new();
         while remaining_tokens > 0 {
             // predict
             if !embd.is_empty() {
                 self.evaluate(
                     params.n_threads,
-                    self.n_past as i32,
+                    n_past,
                     &embd,
                     &mut logits,
                     &mut mem_per_token,
                 );
             }
 
-            self.n_past += embd.len();
+            n_past += embd.len() as i32;
             embd.clear();
 
             if embd_inp.len() <= input_consumed {
                 // out of input, sample next token
-
-                // TODO: The logic is super convoluted already and this only
-                // makes it worse... Refactor!
-                if stop_after_prompt {
-                    break;
-                }
-
                 let InferenceParameters {
                     top_k,
                     top_p,
@@ -949,7 +873,7 @@
     }
 
     pub fn evaluate(
-        &mut self,
+        &self,
         n_threads: i32,
         n_past: i32,
         embd_inp: &[TokenId],
@@ -1218,89 +1142,4 @@
 
         res
     }
-
-    /// Obtains raw access to the underlying tensor memory. This memory can be
-    /// used to cache prompts.
-    ///
-    /// # Safety
-    ///
-    /// This function provides raw access to the underlying memory owned by the
-    /// ggml context. While the provided `LlamaModelMemory` object is alive, no
-    /// other methods for this model object should be called.
-    pub unsafe fn get_memory(&mut self) -> ModelMemoryRef<'_> {
-        use core::slice;
-        let memory_k = unsafe {
-            slice::from_raw_parts(self.memory_k.data() as *mut u8, self.memory_k.nbytes())
-        };
-        let memory_v = unsafe {
-            slice::from_raw_parts(self.memory_v.data() as *mut u8, self.memory_v.nbytes())
-        };
-
-        ModelMemoryRef {
-            memory_k,
-            memory_v,
-            npast: self.n_past,
-        }
-    }
-
-    /// Clears the model's memory, so inference can be restarted without having
-    /// to load the weights again.
-    pub fn clear_memory(&mut self) {
-        self.memory_k.zero_data();
-        self.memory_v.zero_data();
-        self.n_past = 0;
-    }
-
-    pub fn set_memory(&mut self, memory: ModelMemory) -> Result<(), LlamaError> {
-        if self.memory_k.nbytes() != memory.memory_k.len()
-            || self.memory_v.nbytes() != memory.memory_v.len()
-        {
-            return Err(LlamaError::MemorySizeMismatch {
-                self_size: self.memory_k.nbytes() + self.memory_v.nbytes(),
-                input_size: memory.memory_k.len() + memory.memory_v.len(),
-            });
-        }
-
-        // SAFETY: We have exclusive access to Self, which means no one else
-        // should be touching the context's memory. We can write to it because
-        // we already checked the size.
-        unsafe {
-            self.memory_k.write_data(&memory.memory_k);
-            self.memory_v.write_data(&memory.memory_v);
-        }
-
-        self.n_past = memory.npast;
-
-        Ok(())
-    }
-}
-
-impl<'a> ModelMemoryRef<'a> {
-    pub fn write_to_disk(&self, path: impl AsRef<Path>) -> Result<(), LlamaError> {
-        use std::fs::File;
-        use std::io::BufWriter;
-
-        let path = path.as_ref();
-        let writer = BufWriter::new(
-            File::create(path).map_err(|err| LlamaError::FailedToWriteMemory(Box::new(err)))?,
-        );
-
-        bincode::serialize_into(writer, &self)
-            .map_err(|err| LlamaError::FailedToReadMemory(Box::new(err)))
-    }
-}
-
-impl ModelMemory {
-    pub fn load_from_disk(path: impl AsRef<Path>) -> Result<Self, LlamaError> {
-        use std::fs::File;
-        use std::io::BufReader;
-
-        let path = path.as_ref();
-        let reader = BufReader::new(
-            File::open(path).map_err(|err| LlamaError::FailedToReadMemory(Box::new(err)))?,
-        );
-
-        bincode::deserialize_from(reader)
-            .map_err(|err| LlamaError::FailedToReadMemory(Box::new(err)))
-    }
 }