use crate::{
<<<<<<< HEAD
    loader::FileContext, model::HyperparametersWriteError, util, Hyperparameters, LoadError, Loader,
=======
    loader::FileContext, model::HyperparametersWriteError, util, FileType, Hyperparameters,
    LoadError,
>>>>>>> 923a09bf
};

use ggml::format::TensorLoadInfo;
use std::{
    collections::{HashMap, HashSet},
    fs::File,
    io::BufReader,
    path::PathBuf,
};

#[derive(Debug, Default, PartialEq, Eq, Clone, Copy)]
/// Parameters for a [LoRA](https://arxiv.org/abs/2106.09685) adapter.
pub struct LoraParameters {
    /// r
    pub r: i32,
    /// alpha
    pub alpha: i32,
}
impl LoraParameters {
    /// Returns the scaling factor for the LoRA adapter.
    pub fn calculate_scaling(&self) -> f32 {
        (self.alpha as f32) / (self.r as f32)
    }
}
impl Hyperparameters for LoraParameters {
    fn read_ggml(reader: &mut dyn std::io::BufRead) -> Result<Self, LoadError> {
        Ok(LoraParameters {
            r: util::read_i32(reader)?,
            alpha: util::read_i32(reader)?,
        })
    }

    fn write_ggml(&self, writer: &mut dyn std::io::Write) -> Result<(), HyperparametersWriteError> {
        util::write_i32(writer, self.r)?;
        util::write_i32(writer, self.alpha)?;
        Ok(())
    }

    fn n_vocabulary(&self) -> usize {
        // LoRA adapters do not have a vocabulary.
        0
    }
}

/// [LoRA](https://arxiv.org/abs/2106.09685) patches for a model.
pub struct LoraPatches {
    /// Scaling to apply to the LoRA weights.
    pub scaling: f32,
    /// The tensors of the LoRA.
    pub tensors: HashMap<String, TensorLoadInfo>,
    /// Names of the tensors that should be patched.
    pub tensors_to_patch: HashSet<String>,
    /// File containing the LoRA weights.
    pub file: File,
    /// Path to the LoRA file.
    pub path: PathBuf,
}

impl LoraPatches {
    /// Loads LoRA patches from a file.
    pub fn new(path: &PathBuf) -> Result<Self, LoadError> {
        // Read the LoRA file
        let lora_file = File::open(path).map_err(|e| LoadError::OpenFileFailed {
            source: e,
            path: path.to_owned(),
        })?;
        let mut lora_reader = BufReader::new(&lora_file);
        // TODO: Consider updating the progress callback to report the progress of the LoRA file.
        // Most LoRAs are small enough that this is not necessary, but it would be nice to have.
        let mut lora_loader: Loader<LoraParameters, _> = Loader::new(|_| {});
        ggml::format::load(&mut lora_reader, &mut lora_loader)
            .map_err(|err| LoadError::from_format_error(err, path.to_owned()))?;

        // Collect the names of the tensors that should be patched
        let tensors_to_patch = lora_loader
            .tensors
            .keys()
            .filter_map(|k| Some(k.rsplit_once('.')?.0.to_owned()))
            .collect();

        // Return the LoRA patches
        Ok(LoraPatches {
            scaling: lora_loader.hyperparameters.calculate_scaling(),
            tensors: lora_loader.tensors,
            tensors_to_patch,
            file: lora_file,
            path: path.to_owned(),
        })
    }

    /// Patch a tensor via LoRA
    pub fn patch(
        &mut self,
        info: &TensorLoadInfo,
        tensor: &mut ggml::Tensor,
    ) -> Result<(), LoadError> {
        // Check if we need to patch this tensor
        let name = &info.name;
        if !self.tensors_to_patch.contains(name) {
            return Ok(());
        }

        let a_info = self.get_info(&format!("{}.loraA", name))?;
        let b_info = self.get_info(&format!("{}.loraB", name))?;

        // Calculate the size of the patch context via the following steps:
        // 1. Calculate the size of the two `a` and `b` tensors
        // 2. Calculate the size of the original tensor
        // 3. Calculate the  size of the `ba` and `scaling` tensors. These have the same dimensions as the original tensor, but are of the element type of the `a` or `b` tensor e.g. fp16
        // 4. Add 20% as ggml overhead
        let ba_size = ggml::format::tensor_size(a_info.element_type, info.dims().iter().product());
        let patch_context_size = ((a_info.calc_absolute_size(false)
            + b_info.calc_absolute_size(false)
            + info.calc_absolute_size(false)
            + ba_size * 2) as f32
            * 1.2) as usize;
        // Create a temporary context for the patching operations
        let patch_context = ggml::Context::init(patch_context_size, true);
        let mut patch_file = FileContext::new(&patch_context, &mut self.file, &self.path, None);

        // Load the A and B tensors
        let a = patch_file.get_tensor(&a_info)?;
        let b = patch_file.get_tensor(&b_info)?;

        // Build a ggml context and apply the patch
        // TODO: maybe pass the model's thread count to this context
        let mut gf = ggml::ComputationGraph::new(8);

        // LoRA formula: w = w + ba*s
        let mut ba = patch_context.op_mul_mat(&a, &b);
        if self.scaling != 1.0 {
            let scaling_tensor = patch_context.new_f32(self.scaling);
            ba = patch_context.op_scale(&ba, &scaling_tensor);
        }
        let mut output = patch_context.op_add(tensor, &ba);

        // Compute the graph
        gf.build_forward_expand(&output);
        patch_context.graph_compute(&mut gf);

        // Overwrite the original tensor.
        // The `output` and the `target_tensor` are not from the same context,
        // so this should be fine.
        unsafe {
            std::ptr::copy_nonoverlapping(output.data(), tensor.data(), tensor.nbytes());
        }

        Ok(())
    }

    fn get_info(&self, name: &str) -> Result<TensorLoadInfo, LoadError> {
        self.tensors
            .get(name)
            .cloned()
            .ok_or(LoadError::UnknownTensor {
                path: self.path.to_owned(),
                tensor_name: name.to_owned(),
            })
    }
}

/// A collection of [LoRA](https://arxiv.org/abs/2106.09685) patches which can be applied to a model.
pub struct LoraAdapter {
    /// The LoRA patches.
    pub patches: Vec<LoraPatches>,
}

impl LoraAdapter {
    /// Loads LoRA patches from the provided paths and returns a new adapter.
    pub fn new(paths: &[PathBuf]) -> Result<Self, LoadError> {
        let patches: Vec<LoraPatches> =
            paths.iter().map(|p| LoraPatches::new(p).unwrap()).collect();
        Ok(LoraAdapter { patches })
    }

    /// Applies this LoRA adapter to the provided tensor.
    pub fn apply(
        &mut self,
        info: &TensorLoadInfo,
        tensor: &mut ggml::Tensor,
    ) -> Result<(), LoadError> {
        for patch in &mut self.patches {
            patch.patch(info, tensor)?;
        }
        Ok(())
    }

    fn file_type(&self) -> Option<FileType> {
        None
    }
}<|MERGE_RESOLUTION|>--- conflicted
+++ resolved
@@ -1,10 +1,6 @@
 use crate::{
-<<<<<<< HEAD
-    loader::FileContext, model::HyperparametersWriteError, util, Hyperparameters, LoadError, Loader,
-=======
     loader::FileContext, model::HyperparametersWriteError, util, FileType, Hyperparameters,
     LoadError,
->>>>>>> 923a09bf
 };
 
 use ggml::format::TensorLoadInfo;
@@ -192,6 +188,11 @@
         Ok(())
     }
 
+    fn n_vocabulary(&self) -> usize {
+        // LoRA adapters do not have a vocabulary.
+        0
+    }
+
     fn file_type(&self) -> Option<FileType> {
         None
     }
